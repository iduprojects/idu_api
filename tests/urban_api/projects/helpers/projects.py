import subprocess
import time

import httpx
import pytest

from tests.urban_api.projects import AUTH_DATA, AUTH_PATH


@pytest.fixture(scope="session", autouse=True)
def start_app():
    """Fixture to start the application on default root via poetry command."""

    process = subprocess.Popen(["poetry", "run", "launch_urban_api"])
<<<<<<< HEAD
    time.sleep(3)
=======
    time.sleep(5)
>>>>>>> 5a54c0e1
    yield
    process.terminate()
    process.wait()


@pytest.fixture()
async def auth_token():
    """Fixture to get an auth token. VPN is needed."""

    async with httpx.AsyncClient(base_url=AUTH_PATH) as client:
        auth_response = await client.post(
            "token",
            data=AUTH_DATA,
            follow_redirects=True,
        )
        tokens = auth_response.json()
        introspect_response = await client.post(
            f"introspect",
            data={"token": tokens["access_token"], "token_type_hint": "access_token"},
            follow_redirects=True,
        )

        if introspect_response.json().get("active"):
            return tokens["access_token"]
        else:
            pytest.fail("Failed to authenticate")


@pytest.fixture()
def project_post():
    return {
        "name": "Test Project Name",
        "project_territory_info": {
            "geometry": {
                "type": "Polygon",
                "coordinates": [[[30.22, 59.86], [30.22, 59.85], [30.25, 59.85], [30.25, 59.86], [30.22, 59.86]]]
            },
            "centre_point": {"type": "Point", "coordinates": [30.22, 59.86]},
            "properties": {"attribute_name": "attribute_value"}
        },
        "description": "Test Project Description",
        "public": True,
        "image_url": "url"
    }


@pytest.fixture()
def project_put():
    return {
        "name": "New Project Name",
        "project_territory_info": {
            "geometry": {
                "type": "Polygon",
                "coordinates": [[[30.22, 59.86], [30.22, 59.85], [30.25, 59.85], [30.25, 59.86], [30.22, 59.86]]]
            },
            "centre_point": {"type": "Point", "coordinates": [30.22, 59.86]},
            "properties": {"new_attribute_name": "new_attribute_value"}
        },
        "description": "New Project Description",
        "public": False,
        "image_url": "new_url"
    }


@pytest.fixture()
def project_patch():
    return {
        "name": "New Patched Project Name"
    }<|MERGE_RESOLUTION|>--- conflicted
+++ resolved
@@ -12,11 +12,7 @@
     """Fixture to start the application on default root via poetry command."""
 
     process = subprocess.Popen(["poetry", "run", "launch_urban_api"])
-<<<<<<< HEAD
-    time.sleep(3)
-=======
     time.sleep(5)
->>>>>>> 5a54c0e1
     yield
     process.terminate()
     process.wait()
