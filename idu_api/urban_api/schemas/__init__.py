"""
Response and request schemas are defined here.
"""

from .functional_zones import FunctionalZoneData, FunctionalZoneType, FunctionalZoneTypePost
from .health_check import PingResponse
from .indicators import (
    Indicator,
    IndicatorsGroup,
    IndicatorsGroupPost,
    IndicatorsPatch,
    IndicatorsPost,
    IndicatorsPut,
    IndicatorValue,
    IndicatorValuePost,
    MeasurementUnit,
    MeasurementUnitPost,
)
from .living_buildings import (
    LivingBuildingsData,
    LivingBuildingsDataPatch,
    LivingBuildingsDataPost,
    LivingBuildingsDataPut,
    LivingBuildingsWithGeometry,
)
from .normatives import Normative, NormativeDelete, NormativePatch, NormativePost
from .object_geometries import ObjectGeometries, ObjectGeometriesPatch, ObjectGeometriesPost, ObjectGeometriesPut
from .pages import Page
from .physical_objects import (
    PhysicalObjectsData,
    PhysicalObjectsDataPatch,
    PhysicalObjectsDataPost,
    PhysicalObjectsDataPut,
    PhysicalObjectsTypes,
    PhysicalObjectsTypesPost,
    PhysicalObjectsWithTerritory,
    PhysicalObjectWithGeometry,
    PhysicalObjectWithGeometryPost,
)
<<<<<<< HEAD
=======
from .profiles_reclamation import (
    ProfilesReclamationData,
    ProfilesReclamationDataMatrix,
    ProfilesReclamationDataPost,
    ProfilesReclamationDataPut,
)
>>>>>>> 1e28ff8f
from .projects import (
    Project,
    ProjectPatch,
    ProjectPost,
    ProjectPut,
    ProjectTerritory,
    ProjectTerritoryPatch,
    ProjectTerritoryPost,
    ProjectTerritoryPut,
)
from .scenarios import ScenariosData, ScenariosPatch, ScenariosPost, ScenariosPut
from .scenarios_urban_objects import ScenariosUrbanObject
from .service_types import (
    ServiceTypes,
    ServiceTypesHierarchy,
    ServiceTypesPatch,
    ServiceTypesPost,
    ServiceTypesPut,
    UrbanFunction,
    UrbanFunctionPatch,
    UrbanFunctionPost,
    UrbanFunctionPut,
)
from .services import (
    ServicesCountCapacity,
    ServicesData,
    ServicesDataPatch,
    ServicesDataPost,
    ServicesDataPut,
    ServicesDataWithGeometry,
    ServiceWithTerritories,
)
from .territories import (
    TerritoryData,
    TerritoryDataPatch,
    TerritoryDataPost,
    TerritoryDataPut,
    TerritoryType,
    TerritoryTypesPost,
    TerritoryWithIndicator,
    TerritoryWithIndicators,
    TerritoryWithNormatives,
    TerritoryWithoutGeometry,
)

__all__ = [
    "PingResponse",
    "TerritoryType",
    "TerritoryTypesPost",
    "TerritoryData",
    "TerritoryDataPost",
    "TerritoryDataPatch",
    "TerritoryDataPut",
    "TerritoryWithIndicator",
    "TerritoryWithIndicators",
    "TerritoryWithNormatives",
    "TerritoryWithoutGeometry",
    "ScenariosData",
    "ScenariosPatch",
    "ScenariosPost",
    "ScenariosPut",
    "ScenariosUrbanObject",
    "ServicesCountCapacity",
    "ServicesData",
    "ServicesDataPatch",
    "ServicesDataPost",
    "ServicesDataPut",
    "ServicesDataWithGeometry",
    "ServiceWithTerritories",
    "ServiceTypes",
    "ServiceTypesHierarchy",
    "ServiceTypesPatch",
    "ServiceTypesPost",
    "ServiceTypesPut",
    "Indicator",
    "IndicatorsGroup",
    "IndicatorsGroupPost",
    "IndicatorsPatch",
    "IndicatorsPost",
    "IndicatorsPut",
    "IndicatorValue",
    "IndicatorValuePost",
    "MeasurementUnit",
    "MeasurementUnitPost",
    "Normative",
    "NormativeDelete",
    "NormativePatch",
    "NormativePost",
    "ObjectGeometries",
    "ObjectGeometriesPatch",
    "ObjectGeometriesPost",
    "ObjectGeometriesPut",
    "PhysicalObjectsData",
    "PhysicalObjectsDataPatch",
    "PhysicalObjectsDataPost",
    "PhysicalObjectWithGeometryPost",
    "PhysicalObjectsWithTerritory",
    "PhysicalObjectsDataPut",
    "PhysicalObjectWithGeometry",
    "PhysicalObjectsTypes",
    "PhysicalObjectsTypesPost",
    "LivingBuildingsData",
    "LivingBuildingsDataPatch",
    "LivingBuildingsDataPost",
    "LivingBuildingsDataPut",
    "LivingBuildingsWithGeometry",
    "FunctionalZoneData",
    "FunctionalZoneType",
    "FunctionalZoneTypePost",
    "UrbanFunction",
    "UrbanFunctionPatch",
    "UrbanFunctionPost",
    "UrbanFunctionPut",
    "Page",
    "Project",
    "ProjectPost",
    "ProjectPut",
    "ProjectPatch",
    "ProjectTerritory",
    "ProjectTerritoryPost",
    "ProjectTerritoryPut",
    "ProjectTerritoryPatch",
<<<<<<< HEAD
=======
    "ProfilesReclamationData",
    "ProfilesReclamationDataPost",
    "ProfilesReclamationDataPut",
    "ProfilesReclamationDataMatrix",
>>>>>>> 1e28ff8f
]<|MERGE_RESOLUTION|>--- conflicted
+++ resolved
@@ -37,15 +37,12 @@
     PhysicalObjectWithGeometry,
     PhysicalObjectWithGeometryPost,
 )
-<<<<<<< HEAD
-=======
 from .profiles_reclamation import (
     ProfilesReclamationData,
     ProfilesReclamationDataMatrix,
     ProfilesReclamationDataPost,
     ProfilesReclamationDataPut,
 )
->>>>>>> 1e28ff8f
 from .projects import (
     Project,
     ProjectPatch,
@@ -168,11 +165,8 @@
     "ProjectTerritoryPost",
     "ProjectTerritoryPut",
     "ProjectTerritoryPatch",
-<<<<<<< HEAD
-=======
     "ProfilesReclamationData",
     "ProfilesReclamationDataPost",
     "ProfilesReclamationDataPut",
     "ProfilesReclamationDataMatrix",
->>>>>>> 1e28ff8f
 ]