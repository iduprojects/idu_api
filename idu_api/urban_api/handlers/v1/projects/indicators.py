"""Indicator values projects-related endpoints are defined here."""

from fastapi import Depends, Path, Query, Request, Security
from fastapi.security import HTTPBearer
from geojson_pydantic.geometries import Geometry
from starlette import status

from idu_api.urban_api.dto.users import UserDTO
from idu_api.urban_api.handlers.v1.projects.routers import projects_router
from idu_api.urban_api.logic.projects import UserProjectService
from idu_api.urban_api.schemas import (
    HexagonWithIndicators,
    ProjectIndicatorValue,
    ProjectIndicatorValuePatch,
    ProjectIndicatorValuePost,
    ProjectIndicatorValuePut,
)
from idu_api.urban_api.schemas.geometries import Feature, GeoJSONResponse
from idu_api.urban_api.utils.auth_client import get_user


@projects_router.get(
    "/scenarios/{scenario_id}/indicators_values",
    response_model=list[ProjectIndicatorValue],
    status_code=status.HTTP_200_OK,
    dependencies=[Security(HTTPBearer())],
)
async def get_project_indicators_values_by_scenario_id(
    request: Request,
    scenario_id: int = Path(..., description="scenario identifier"),
    indicator_ids: str | None = Query(None, description="list id separated by commas"),
    indicators_group_id: int | None = Query(None, description="to filter by indicator group (identifier)"),
    territory_id: int | None = Query(None, description="to filter by territory identifier"),
    hexagon_id: int | None = Query(None, description="to filter by hexagon identifier"),
    user: UserDTO = Depends(get_user),
) -> list[ProjectIndicatorValue]:
    """Get project's indicators values for given scenario
    if relevant project is public or if you're the project owner.

    It could be specified by indicator identifiers, indicators group, territory and hexagon."""
    user_project_service: UserProjectService = request.state.user_project_service

    indicators = await user_project_service.get_projects_indicators_values_by_scenario_id(
        scenario_id,
        indicator_ids,
        indicators_group_id,
        territory_id,
        hexagon_id,
        user.id,
    )

    return [ProjectIndicatorValue.from_dto(indicator) for indicator in indicators]


@projects_router.get(
<<<<<<< HEAD
    "/scenarios/indicator_values/{indicators_value_id}",
    response_model=ProjectsIndicatorValue,
=======
    "/scenarios/indicator_values/{indicator_value_id}",
    response_model=ProjectIndicatorValue,
>>>>>>> 5c017d00
    status_code=status.HTTP_200_OK,
    dependencies=[Security(HTTPBearer())],
)
async def get_project_indicator_value_by_id(
    request: Request,
    indicator_value_id: int = Path(..., description="indicator identifier"),
    user: UserDTO = Depends(get_user),
) -> ProjectIndicatorValue:
    """Get project's specific indicator values for given scenario
    if relevant project is public or if you're the project owner."""
    user_project_service: UserProjectService = request.state.user_project_service

    indicator_value = await user_project_service.get_project_indicator_value_by_id(indicator_value_id, user.id)

    return ProjectIndicatorValue.from_dto(indicator_value)


@projects_router.post(
    "/scenarios/indicators_values",
    response_model=ProjectIndicatorValue,
    status_code=status.HTTP_201_CREATED,
    dependencies=[Security(HTTPBearer())],
)
async def add_project_indicator(
    request: Request, projects_indicator: ProjectIndicatorValuePost, user: UserDTO = Depends(get_user)
) -> ProjectIndicatorValue:
    """Add a new project's indicator value."""
    user_project_service: UserProjectService = request.state.user_project_service

    indicator = await user_project_service.add_projects_indicator_value(projects_indicator, user.id)

    return ProjectIndicatorValue.from_dto(indicator)


@projects_router.put(
<<<<<<< HEAD
    "/scenarios/indicators_values/{indicators_value_id}",
    response_model=ProjectsIndicatorValue,
=======
    "/scenarios/indicators_values/{indicator_value_id}",
    response_model=ProjectIndicatorValue,
>>>>>>> 5c017d00
    status_code=status.HTTP_200_OK,
    dependencies=[Security(HTTPBearer())],
)
async def put_project_indicator(
    request: Request,
    projects_indicator: ProjectIndicatorValuePut,
    indicator_value_id: int = Path(..., description="indicator value identifier"),
    user: UserDTO = Depends(get_user),
) -> ProjectIndicatorValue:
    """Put project's indicator value."""
    user_project_service: UserProjectService = request.state.user_project_service

    indicator = await user_project_service.put_projects_indicator_value(projects_indicator, indicator_value_id, user.id)

    return ProjectIndicatorValue.from_dto(indicator)


@projects_router.patch(
    "/scenarios/indicators_values/{indicator_value_id}",
    response_model=ProjectIndicatorValue,
    status_code=status.HTTP_200_OK,
    dependencies=[Security(HTTPBearer())],
)
async def patch_project_indicator(
    request: Request,
    projects_indicator: ProjectIndicatorValuePatch,
    indicator_value_id: int = Path(..., description="indicator value identifier"),
    user: UserDTO = Depends(get_user),
) -> ProjectIndicatorValue:
    """Patch project's indicator value."""
    user_project_service: UserProjectService = request.state.user_project_service

    indicator = await user_project_service.patch_projects_indicator_value(
        projects_indicator, indicator_value_id, user.id
    )

    return ProjectIndicatorValue.from_dto(indicator)


@projects_router.delete(
    "/scenarios/{scenario_id}/indicators_values",
    status_code=status.HTTP_200_OK,
    dependencies=[Security(HTTPBearer())],
)
async def delete_project_indicators_values_by_scenario_id(
    request: Request,
    scenario_id: int = Path(..., description="scenario identifier"),
    user: UserDTO = Depends(get_user),
) -> dict:
    """Delete all project's indicators values for given scenario if you're the project owner."""
    user_project_service: UserProjectService = request.state.user_project_service

    return await user_project_service.delete_projects_indicators_values_by_scenario_id(scenario_id, user.id)


@projects_router.delete(
    "/scenarios/indicators_values/{indicator_value_id}",
    status_code=status.HTTP_200_OK,
    dependencies=[Security(HTTPBearer())],
)
async def delete_project_indicator_by_id(
    request: Request,
    indicator_value_id: int = Path(..., description="indicator value identifier"),
    user: UserDTO = Depends(get_user),
) -> dict:
    """Delete specific project's indicator values for given scenario if you're the project owner."""
    user_project_service: UserProjectService = request.state.user_project_service

    return await user_project_service.delete_project_indicator_value_by_id(indicator_value_id, user.id)


@projects_router.get(
    "/scenarios/{scenario_id}/indicator_values/hexagons",
    response_model=GeoJSONResponse[Feature[Geometry, HexagonWithIndicators]],
    status_code=status.HTTP_200_OK,
    dependencies=[Security(HTTPBearer())],
)
async def get_hexagons_with_indicators_values_by_territory_id(
    request: Request,
    scenario_id: int = Path(..., description="scenario identifier", gt=0),
    indicator_ids: str | None = Query(None, description="list of identifiers separated by comma"),
    indicators_group_id: int | None = Query(None, description="to filter by indicator group (identifier)"),
    centers_only: bool = Query(False, description="display only centers"),
    user: UserDTO = Depends(get_user),
) -> GeoJSONResponse[Feature[Geometry, HexagonWithIndicators]]:
    """Get list of hexagons for a given territory and regional scenario
    with indicators values in properties in geojson format."""
    user_project_service: UserProjectService = request.state.user_project_service

    hexagons = await user_project_service.get_hexagons_with_indicators_by_scenario_id(
        scenario_id, indicator_ids, indicators_group_id, user.id
    )

    return await GeoJSONResponse.from_list([hexagon.to_geojson_dict() for hexagon in hexagons], centers_only)<|MERGE_RESOLUTION|>--- conflicted
+++ resolved
@@ -53,13 +53,8 @@
 
 
 @projects_router.get(
-<<<<<<< HEAD
-    "/scenarios/indicator_values/{indicators_value_id}",
-    response_model=ProjectsIndicatorValue,
-=======
-    "/scenarios/indicator_values/{indicator_value_id}",
+    "/scenarios/indicators_values/{indicator_value_id}",
     response_model=ProjectIndicatorValue,
->>>>>>> 5c017d00
     status_code=status.HTTP_200_OK,
     dependencies=[Security(HTTPBearer())],
 )
@@ -95,13 +90,8 @@
 
 
 @projects_router.put(
-<<<<<<< HEAD
-    "/scenarios/indicators_values/{indicators_value_id}",
-    response_model=ProjectsIndicatorValue,
-=======
     "/scenarios/indicators_values/{indicator_value_id}",
     response_model=ProjectIndicatorValue,
->>>>>>> 5c017d00
     status_code=status.HTTP_200_OK,
     dependencies=[Security(HTTPBearer())],
 )
@@ -174,7 +164,7 @@
 
 
 @projects_router.get(
-    "/scenarios/{scenario_id}/indicator_values/hexagons",
+    "/scenarios/{scenario_id}/indicators_values/hexagons",
     response_model=GeoJSONResponse[Feature[Geometry, HexagonWithIndicators]],
     status_code=status.HTTP_200_OK,
     dependencies=[Security(HTTPBearer())],
