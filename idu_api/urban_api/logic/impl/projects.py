--- conflicted
+++ resolved
@@ -1,17 +1,12 @@
 from sqlalchemy.ext.asyncio import AsyncConnection
 
-<<<<<<< HEAD
 from idu_api.urban_api.dto import (
     ProjectDTO,
     ProjectsIndicatorDTO,
     ProjectTerritoryDTO,
     ScenarioDTO,
     ScenarioUrbanObjectDTO,
-    TargetProfileDTO,
 )
-=======
-from idu_api.urban_api.dto import ProjectDTO, ProjectTerritoryDTO, ScenarioDTO, ScenarioUrbanObjectDTO
->>>>>>> 897e4973
 from idu_api.urban_api.logic.impl.helpers.projects_objects import (
     add_project_to_db,
     delete_project_from_db,
@@ -48,7 +43,6 @@
     ProjectPatch,
     ProjectPost,
     ProjectPut,
-    ProjectsIndicator,
     ProjectsIndicatorPatch,
     ProjectsIndicatorPost,
     ProjectsIndicatorPut,
