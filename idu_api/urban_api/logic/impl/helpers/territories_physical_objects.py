--- conflicted
+++ resolved
@@ -140,11 +140,7 @@
         raise EntityNotFoundByParams(
             "phys_obj_type and phys_obj_func", physical_object_type_id, physical_object_function_id
         )
-<<<<<<< HEAD
-    elif physical_object_type_id is not None:
-=======
     if physical_object_type_id is not None:
->>>>>>> 41294591
         statement = statement.where(physical_objects_data.c.physical_object_type_id == physical_object_type_id)
     elif physical_object_function_id is not None:
         functions_cte = (
@@ -249,11 +245,7 @@
         raise EntityNotFoundByParams(
             "physical object type and function", physical_object_type_id, physical_object_function_id
         )
-<<<<<<< HEAD
-    elif physical_object_type_id is not None:
-=======
     if physical_object_type_id is not None:
->>>>>>> 41294591
         statement = statement.where(physical_objects_data.c.physical_object_type_id == physical_object_type_id)
     elif physical_object_function_id is not None:
         functions_cte = (
