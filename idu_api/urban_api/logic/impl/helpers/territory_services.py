--- conflicted
+++ resolved
@@ -136,11 +136,7 @@
 
     if service_type_id is not None and urban_function_id is not None:
         raise EntityNotFoundByParams("service type and urban function", service_type_id, urban_function_id)
-<<<<<<< HEAD
-    elif service_type_id is not None:
-=======
     if service_type_id is not None:
->>>>>>> 41294591
         statement = statement.where(services_data.c.service_type_id == service_type_id)
     elif urban_function_id is not None:
         functions_cte = (
@@ -242,11 +238,7 @@
 
     if service_type_id is not None and urban_function_id is not None:
         raise EntityNotFoundByParams("service type and urban function", service_type_id, urban_function_id)
-<<<<<<< HEAD
-    elif service_type_id is not None:
-=======
     if service_type_id is not None:
->>>>>>> 41294591
         statement = statement.where(services_data.c.service_type_id == service_type_id)
     elif urban_function_id is not None:
         functions_cte = (
