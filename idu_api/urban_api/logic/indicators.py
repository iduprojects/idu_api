--- conflicted
+++ resolved
@@ -12,346 +12,6 @@
 from idu_api.urban_api.schemas import IndicatorsPost, IndicatorValuePost, MeasurementUnitPost
 
 
-<<<<<<< HEAD
-async def get_measurement_units_from_db(conn: AsyncConnection) -> list[MeasurementUnitDTO]:
-    """
-    Get all measurement unit objects
-    """
-
-    statement = select(measurement_units_dict).order_by(measurement_units_dict.c.measurement_unit_id)
-
-    return [MeasurementUnitDTO(*unit) for unit in await conn.execute(statement)]
-
-
-async def add_measurement_unit_to_db(
-    conn: AsyncConnection,
-    measurement_unit: MeasurementUnitPost,
-) -> MeasurementUnitDTO:
-    """
-    Create measurement unit object
-    """
-
-    statement = select(measurement_units_dict).where(measurement_units_dict.c.name == measurement_unit.name)
-    result = (await conn.execute(statement)).scalar()
-    if result is not None:
-        raise EntityAlreadyExists("measurement unit", measurement_unit.name)
-
-    statement = (
-        insert(measurement_units_dict)
-        .values(
-            name=measurement_unit.name,
-        )
-        .returning(measurement_units_dict)
-    )
-    result = (await conn.execute(statement)).mappings().one()
-
-    await conn.commit()
-
-    return MeasurementUnitDTO(**result)
-
-
-async def get_indicators_by_parent_id_from_db(
-    conn: AsyncConnection,
-    parent_id: Optional[int],
-    name: Optional[str],
-    territory_id: Optional[int],
-    get_all_subtree: bool,
-) -> List[IndicatorDTO]:
-    """
-    Get an indicator or list of indicators by parent
-    """
-
-    if parent_id is not None:
-        statement = select(indicators_dict).where(indicators_dict.c.indicator_id == parent_id)
-        parent_indicator = (await conn.execute(statement)).one_or_none()
-        if parent_indicator is None:
-            raise EntityNotFoundById(parent_id, "indicator")
-
-    statement = select(
-        indicators_dict.c.indicator_id,
-        indicators_dict.c.name_full,
-        indicators_dict.c.name_short,
-        indicators_dict.c.measurement_unit_id,
-        indicators_dict.c.level,
-        indicators_dict.c.list_label,
-        indicators_dict.c.parent_id,
-        measurement_units_dict.c.name.label("measurement_unit_name"),
-    ).select_from(
-        indicators_dict.join(
-            measurement_units_dict,
-            indicators_dict.c.measurement_unit_id == measurement_units_dict.c.measurement_unit_id,
-            isouter=True,
-        )
-    )
-
-    if get_all_subtree:
-        cte_statement = statement.where(
-            (
-                indicators_dict.c.parent_id == parent_id
-                if parent_id is not None
-                else indicators_dict.c.parent_id.is_(None)
-            )
-        )
-        cte_statement = cte_statement.cte(name="territories_recursive", recursive=True)
-
-        recursive_part = statement.join(cte_statement, indicators_dict.c.parent_id == cte_statement.c.indicator_id)
-
-        statement = select(cte_statement.union_all(recursive_part))
-    else:
-        statement = statement.where(
-            indicators_dict.c.parent_id == parent_id if parent_id is not None else indicators_dict.c.parent_id.is_(None)
-        )
-
-    requested_indicators = statement.cte("requested_indicators")
-
-    statement = select(requested_indicators)
-
-    if territory_id is not None:
-        territory_filter = (
-            select(territory_indicators_data.c.indicator_id.distinct().label("indicator_id"))
-            .where(territory_indicators_data.c.territory_id == territory_id)
-            .cte("territory_filter")
-        )
-        statement = statement.where(requested_indicators.c.indicator_id.in_(select(territory_filter.c.indicator_id)))
-
-    if name is not None:
-        statement = statement.where(
-            requested_indicators.c.name_full.ilike(f"%{name}%") | requested_indicators.c.name_short.ilike(f"%{name}%")
-        )
-
-    result = (await conn.execute(statement)).mappings().all()
-
-    return [IndicatorDTO(**indicator) for indicator in result]
-
-
-async def get_indicator_by_id_from_db(conn: AsyncConnection, indicator_id: int) -> IndicatorDTO:
-    """Get indicator object by id."""
-
-    statement = (
-        select(
-            indicators_dict,
-            measurement_units_dict.c.name.label("measurement_unit_name"),
-        )
-        .select_from(
-            indicators_dict.outerjoin(
-                measurement_units_dict,
-                measurement_units_dict.c.measurement_unit_id == indicators_dict.c.measurement_unit_id,
-            )
-        )
-        .where(indicators_dict.c.indicator_id == indicator_id)
-    )
-
-    result = (await conn.execute(statement)).mappings().one_or_none()
-    if result is None:
-        raise EntityNotFoundById(indicator_id, "indicator")
-
-    return IndicatorDTO(**result)
-
-
-async def add_indicator_to_db(conn: AsyncConnection, indicator: IndicatorsPost) -> IndicatorDTO:
-    """Create indicator object."""
-
-    if indicator.parent_id is not None:
-        statement = select(indicators_dict).where(indicators_dict.c.indicator_id == indicator.parent_id)
-        parent_indicator = (await conn.execute(statement)).one_or_none()
-        if parent_indicator is None:
-            raise EntityNotFoundById(indicator.parent_id, "indicator")
-
-    statement = select(indicators_dict).where(indicators_dict.c.name_full == indicator.name_full)
-    indicator_name = (await conn.execute(statement)).one_or_none()
-    if indicator_name is not None:
-        raise EntityAlreadyExists("indicator", indicator.name_full)
-
-    statement = select(measurement_units_dict).where(
-        indicators_dict.c.measurement_unit_id == indicator.measurement_unit_id
-    )
-    measurement_unit = (await conn.execute(statement)).one_or_none()
-    if measurement_unit is None:
-        raise EntityNotFoundById(indicator.measurement_unit_id, "measurement unit")
-
-    statement = (
-        insert(indicators_dict)
-        .values(
-            name_full=indicator.name_full,
-            name_short=indicator.name_short,
-            measurement_unit_id=indicator.measurement_unit_id,
-            level=indicator.level,
-            list_label=indicator.list_label,
-            parent_id=indicator.parent_id,
-        )
-        .returning(indicators_dict)
-    )
-    result = (await conn.execute(statement)).mappings().one()
-
-    await conn.commit()
-
-    return await get_indicator_by_id_from_db(conn, result.indicator_id)
-
-
-async def get_indicator_value_by_id_from_db(
-    conn: AsyncConnection,
-    indicator_id: int,
-    territory_id: int,
-    date_type: str,
-    date_value: datetime,
-    value_type: str,
-    information_source: str,
-) -> IndicatorValueDTO:
-    """Get indicator value object by id."""
-
-    statement = (
-        select(
-            territory_indicators_data,
-            indicators_dict.c.name_full,
-            measurement_units_dict.c.measurement_unit_id,
-            measurement_units_dict.c.name.label("measurement_unit_name"),
-        )
-        .select_from(
-            territory_indicators_data.join(
-                indicators_dict,
-                indicators_dict.c.indicator_id == territory_indicators_data.c.indicator_id,
-            ).outerjoin(
-                measurement_units_dict,
-                measurement_units_dict.c.measurement_unit_id == indicators_dict.c.measurement_unit_id,
-            )
-        )
-        .where(
-            territory_indicators_data.c.indicator_id == indicator_id,
-            territory_indicators_data.c.territory_id == territory_id,
-            territory_indicators_data.c.date_type == date_type,
-            territory_indicators_data.c.date_value == date_value,
-            territory_indicators_data.c.value_type == value_type,
-            territory_indicators_data.c.information_source == information_source,
-        )
-    )
-    result = (await conn.execute(statement)).mappings().one_or_none()
-    if result is None:
-        raise EntityNotFoundByParams(
-            "indicator value",
-            indicator_id,
-            territory_id,
-            date_type,
-            date_value,
-            value_type,
-            information_source,
-        )
-
-    return IndicatorValueDTO(**result)
-
-
-async def add_indicator_value_to_db(
-    conn: AsyncConnection,
-    indicator_value: IndicatorValuePost,
-) -> IndicatorValueDTO:
-    """Create indicator value object."""
-
-    statement = select(indicators_dict).where(indicators_dict.c.indicator_id == indicator_value.indicator_id)
-    indicator = (await conn.execute(statement)).one_or_none()
-    if indicator is None:
-        raise EntityNotFoundById(indicator_value.indicator_id, "indicator")
-
-    statement = select(territory_indicators_data).where(
-        territory_indicators_data.c.indicator_id == indicator_value.indicator_id,
-        territory_indicators_data.c.territory_id == indicator_value.territory_id,
-        territory_indicators_data.c.date_type == indicator_value.date_type,
-        territory_indicators_data.c.date_value == indicator_value.date_value,
-        territory_indicators_data.c.value_type == indicator_value.value_type,
-        territory_indicators_data.c.information_source == indicator_value.information_source,
-    )
-    result = (await conn.execute(statement)).one_or_none()
-    if result is not None:
-        raise EntityAlreadyExists(
-            "indicator value",
-            indicator_value.indicator_id,
-            indicator_value.territory_id,
-            indicator_value.date_type,
-            indicator_value.date_value,
-            indicator_value.value_type,
-            indicator_value.information_source,
-        )
-
-    statement = (
-        insert(territory_indicators_data)
-        .values(
-            indicator_id=indicator_value.indicator_id,
-            territory_id=indicator_value.territory_id,
-            date_type=indicator_value.date_type,
-            date_value=indicator_value.date_value,
-            value=indicator_value.value,
-            value_type=indicator_value.value_type,
-            information_source=indicator_value.information_source,
-        )
-        .returning(territory_indicators_data)
-    )
-    result = (await conn.execute(statement)).mappings().one()
-
-    await conn.commit()
-
-    return await get_indicator_value_by_id_from_db(
-        conn,
-        result.indicator_id,
-        result.territory_id,
-        result.date_type,
-        result.date_value,
-        result.value_type,
-        result.information_source,
-    )
-
-
-async def get_indicator_values_by_id_from_db(
-    conn: AsyncConnection,
-    indicator_id: int,
-    territory_id: Optional[int],
-    date_type: Optional[str],
-    date_value: Optional[datetime],
-    value_type: Optional[str],
-    information_source: Optional[str],
-) -> List[IndicatorValueDTO]:
-    """Get indicator values objects by indicator id."""
-
-    statement = select(indicators_dict).where(indicators_dict.c.indicator_id == indicator_id)
-    parent_indicator = (await conn.execute(statement)).one_or_none()
-    if parent_indicator is None:
-        raise EntityNotFoundById(indicator_id, "indicator")
-
-    statement = (
-        select(
-            territory_indicators_data,
-            indicators_dict.c.name_full,
-            measurement_units_dict.c.measurement_unit_id,
-            measurement_units_dict.c.name.label("measurement_unit_name"),
-        )
-        .select_from(
-            territory_indicators_data.join(
-                indicators_dict,
-                indicators_dict.c.indicator_id == territory_indicators_data.c.indicator_id,
-            ).outerjoin(
-                measurement_units_dict,
-                measurement_units_dict.c.measurement_unit_id == indicators_dict.c.measurement_unit_id,
-            )
-        )
-        .where(territory_indicators_data.c.indicator_id == indicator_id)
-    )
-
-    if territory_id is not None:
-        query = select(territories_data).where(territories_data.c.territory_id == territory_id)
-        territory = (await conn.execute(query)).one_or_none()
-        if territory is None:
-            raise EntityNotFoundById(territory_id, "territory")
-        statement = statement.where(territory_indicators_data.c.territory_id == territory_id)
-    if date_type is not None:
-        statement = statement.where(territory_indicators_data.c.date_type == date_type)
-    if date_value is not None:
-        statement = statement.where(territory_indicators_data.c.date_value == date_value)
-    if value_type is not None:
-        statement = statement.where(territory_indicators_data.c.value_type == value_type)
-    if information_source is not None:
-        statement = statement.where(territory_indicators_data.c.information_source.ilike(f"%{information_source}%"))
-
-    result = (await conn.execute(statement)).mappings().all()
-
-    return [IndicatorValueDTO(**value) for value in result]
-=======
 class IndicatorsService(Protocol):
     """Service to manipulate indicators objects."""
 
@@ -407,5 +67,4 @@
         value_type: str | None,
         information_source: str | None,
     ) -> list[IndicatorValueDTO]:
-        """Get indicator values objects by indicator id."""
->>>>>>> cb5bf7c8
+        """Get indicator values objects by indicator id."""