--- conflicted
+++ resolved
@@ -14,10 +14,7 @@
     PhysicalObjectWithGeometryDTO,
     PhysicalObjectWithTerritoryDTO,
 )
-<<<<<<< HEAD
-=======
 from .profiles_reclamation import ProfilesReclamationDataDTO, ProfilesReclamationDataMatrixDTO
->>>>>>> 1e28ff8f
 from .projects import ProjectDTO, ProjectTerritoryDTO
 from .scenarios import ScenarioDTO
 from .scenarios_urban_objects import ScenarioUrbanObjectDTO
@@ -70,9 +67,6 @@
     "UrbanObjectDTO",
     "ProjectDTO",
     "ProjectTerritoryDTO",
-<<<<<<< HEAD
-=======
     "ProfilesReclamationDataDTO",
     "ProfilesReclamationDataMatrixDTO",
->>>>>>> 1e28ff8f
 ]