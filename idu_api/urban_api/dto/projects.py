--- conflicted
+++ resolved
@@ -38,30 +38,4 @@
         if isinstance(self.centre_point, dict):
             self.centre_point = geom.shape(self.centre_point)
         if isinstance(self.geometry, dict):
-<<<<<<< HEAD
-            self.geometry = geom.shape(self.geometry)
-
-
-@dataclass
-class ProjectsIndicatorDTO:
-    scenario_id: int
-    indicator_id: int
-    date_type: Literal["year", "half_year", "quarter", "month", "day"]
-    date_value: datetime
-    value: float
-    value_type: Literal["real", "forecast", "target"]
-    information_source: str
-
-
-@dataclass
-class ProjectsFunctionalZoneDTO:
-    scenario_id: int
-    functional_zone_type_id: int
-    type_name: str
-    zone_nickname: str | None
-    description: str | None
-    name: str
-    geometry: geom.Polygon | geom.MultiPolygon | geom.Point
-=======
-            self.geometry = geom.shape(self.geometry)
->>>>>>> 8aeba073
+            self.geometry = geom.shape(self.geometry)