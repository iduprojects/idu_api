--- conflicted
+++ resolved
@@ -1,8 +1,5 @@
 # idu_api
 
-<<<<<<< HEAD
-## [urban_api](./urban_api/README.md)
-=======
 ## [urban_api](./urban_api/README.md)
 
 Actual API in development to manipulate data in urban_db
@@ -10,5 +7,4 @@
 ## [city_api](./city_api/README.md)
 
 The replacement of the old feature-service-final API to work with urban_db schema
-and microservices instead of the city_db_final.
->>>>>>> 7416eaa5
+and microservices instead of the city_db_final.